<<<<<<< HEAD
package org.keycloak.jaxrs;

import org.jboss.logging.Logger;
import org.jboss.resteasy.spi.ResteasyProviderFactory;
import org.keycloak.KeycloakPrincipal;
import org.keycloak.KeycloakSecurityContext;
import org.keycloak.RSATokenVerifier;
import org.keycloak.VerificationException;
import org.keycloak.representations.AccessToken;

import javax.annotation.Priority;
import javax.ws.rs.Priorities;
import javax.ws.rs.container.ContainerRequestContext;
import javax.ws.rs.container.ContainerRequestFilter;
import javax.ws.rs.core.Context;
import javax.ws.rs.core.HttpHeaders;
import javax.ws.rs.core.Response;
import javax.ws.rs.core.SecurityContext;
import java.io.IOException;
import java.security.Principal;
import java.security.PublicKey;

/**
 * @author <a href="mailto:bill@burkecentral.com">Bill Burke</a>
 * @version $Revision: 1 $
 */
@Priority(Priorities.AUTHENTICATION)
public class JaxrsBearerTokenFilter implements ContainerRequestFilter {
    private static Logger log = Logger.getLogger(JaxrsBearerTokenFilter.class);
    protected String realm;
    protected PublicKey realmPublicKey;
    protected String resourceName;

    public JaxrsBearerTokenFilter(String realm, PublicKey realmPublicKey, String resourceName) {
        this.realm = realm;
        this.realmPublicKey = realmPublicKey;
        this.resourceName = resourceName;
    }

    protected void challengeResponse(ContainerRequestContext request, String error, String description) {
        StringBuilder header = new StringBuilder("Bearer realm=\"");
        header.append(realm).append("\"");
        if (error != null) {
            header.append(", error=\"").append(error).append("\"");
        }
        if (description != null) {
            header.append(", error_description=\"").append(description).append("\"");
        }
        request.abortWith(Response.status(Response.Status.UNAUTHORIZED).header(HttpHeaders.WWW_AUTHENTICATE, header.toString()).build());
        return;
    }

    @Context
    protected SecurityContext securityContext;

    @Override
    public void filter(ContainerRequestContext request) throws IOException {
        String authHeader = request.getHeaderString(HttpHeaders.AUTHORIZATION);
        if (authHeader == null) {
            challengeResponse(request, null, null);
            return;
        }

        String[] split = authHeader.trim().split("\\s+");
        if (split == null || split.length != 2) challengeResponse(request, null, null);
        if (!split[0].equalsIgnoreCase("Bearer")) challengeResponse(request, null, null);


        String tokenString = split[1];


        try {
            AccessToken token = RSATokenVerifier.verifyToken(tokenString, realmPublicKey, realm);
            KeycloakSecurityContext skSession = new KeycloakSecurityContext(tokenString, token, null, null);
            ResteasyProviderFactory.pushContext(KeycloakSecurityContext.class, skSession);

            final KeycloakPrincipal<KeycloakSecurityContext> principal = new KeycloakPrincipal<KeycloakSecurityContext>(token.getSubject(), skSession);
            final boolean isSecure = securityContext.isSecure();
            final AccessToken.Access access;
            if (resourceName != null) {
                access = token.getResourceAccess(resourceName);
            } else {
                access = token.getRealmAccess();
            }
            SecurityContext ctx = new SecurityContext() {
                @Override
                public Principal getUserPrincipal() {
                    return principal;
                }

                @Override
                public boolean isUserInRole(String role) {
                    if (access == null) return false;
                    if (access.getRoles() == null) return false;
                    return access.getRoles().contains(role);
                }

                @Override
                public boolean isSecure() {
                    return isSecure;
                }

                @Override
                public String getAuthenticationScheme() {
                    return "OAUTH_BEARER";
                }
            };
            request.setSecurityContext(ctx);
        } catch (VerificationException e) {
            log.error("Failed to verify token", e);
            challengeResponse(request, "invalid_token", e.getMessage());
        }
    }

}
=======
package org.keycloak.jaxrs;

import javax.annotation.Priority;
import javax.ws.rs.Priorities;
import javax.ws.rs.container.ContainerRequestFilter;
import javax.ws.rs.container.PreMatching;

/**
 * @author <a href="mailto:mposolda@redhat.com">Marek Posolda</a>
 */
@PreMatching
@Priority(Priorities.AUTHENTICATION)
public interface JaxrsBearerTokenFilter extends ContainerRequestFilter {
}
>>>>>>> b4e0a1e6
<|MERGE_RESOLUTION|>--- conflicted
+++ resolved
@@ -1,120 +1,3 @@
-<<<<<<< HEAD
-package org.keycloak.jaxrs;
-
-import org.jboss.logging.Logger;
-import org.jboss.resteasy.spi.ResteasyProviderFactory;
-import org.keycloak.KeycloakPrincipal;
-import org.keycloak.KeycloakSecurityContext;
-import org.keycloak.RSATokenVerifier;
-import org.keycloak.VerificationException;
-import org.keycloak.representations.AccessToken;
-
-import javax.annotation.Priority;
-import javax.ws.rs.Priorities;
-import javax.ws.rs.container.ContainerRequestContext;
-import javax.ws.rs.container.ContainerRequestFilter;
-import javax.ws.rs.core.Context;
-import javax.ws.rs.core.HttpHeaders;
-import javax.ws.rs.core.Response;
-import javax.ws.rs.core.SecurityContext;
-import java.io.IOException;
-import java.security.Principal;
-import java.security.PublicKey;
-
-/**
- * @author <a href="mailto:bill@burkecentral.com">Bill Burke</a>
- * @version $Revision: 1 $
- */
-@Priority(Priorities.AUTHENTICATION)
-public class JaxrsBearerTokenFilter implements ContainerRequestFilter {
-    private static Logger log = Logger.getLogger(JaxrsBearerTokenFilter.class);
-    protected String realm;
-    protected PublicKey realmPublicKey;
-    protected String resourceName;
-
-    public JaxrsBearerTokenFilter(String realm, PublicKey realmPublicKey, String resourceName) {
-        this.realm = realm;
-        this.realmPublicKey = realmPublicKey;
-        this.resourceName = resourceName;
-    }
-
-    protected void challengeResponse(ContainerRequestContext request, String error, String description) {
-        StringBuilder header = new StringBuilder("Bearer realm=\"");
-        header.append(realm).append("\"");
-        if (error != null) {
-            header.append(", error=\"").append(error).append("\"");
-        }
-        if (description != null) {
-            header.append(", error_description=\"").append(description).append("\"");
-        }
-        request.abortWith(Response.status(Response.Status.UNAUTHORIZED).header(HttpHeaders.WWW_AUTHENTICATE, header.toString()).build());
-        return;
-    }
-
-    @Context
-    protected SecurityContext securityContext;
-
-    @Override
-    public void filter(ContainerRequestContext request) throws IOException {
-        String authHeader = request.getHeaderString(HttpHeaders.AUTHORIZATION);
-        if (authHeader == null) {
-            challengeResponse(request, null, null);
-            return;
-        }
-
-        String[] split = authHeader.trim().split("\\s+");
-        if (split == null || split.length != 2) challengeResponse(request, null, null);
-        if (!split[0].equalsIgnoreCase("Bearer")) challengeResponse(request, null, null);
-
-
-        String tokenString = split[1];
-
-
-        try {
-            AccessToken token = RSATokenVerifier.verifyToken(tokenString, realmPublicKey, realm);
-            KeycloakSecurityContext skSession = new KeycloakSecurityContext(tokenString, token, null, null);
-            ResteasyProviderFactory.pushContext(KeycloakSecurityContext.class, skSession);
-
-            final KeycloakPrincipal<KeycloakSecurityContext> principal = new KeycloakPrincipal<KeycloakSecurityContext>(token.getSubject(), skSession);
-            final boolean isSecure = securityContext.isSecure();
-            final AccessToken.Access access;
-            if (resourceName != null) {
-                access = token.getResourceAccess(resourceName);
-            } else {
-                access = token.getRealmAccess();
-            }
-            SecurityContext ctx = new SecurityContext() {
-                @Override
-                public Principal getUserPrincipal() {
-                    return principal;
-                }
-
-                @Override
-                public boolean isUserInRole(String role) {
-                    if (access == null) return false;
-                    if (access.getRoles() == null) return false;
-                    return access.getRoles().contains(role);
-                }
-
-                @Override
-                public boolean isSecure() {
-                    return isSecure;
-                }
-
-                @Override
-                public String getAuthenticationScheme() {
-                    return "OAUTH_BEARER";
-                }
-            };
-            request.setSecurityContext(ctx);
-        } catch (VerificationException e) {
-            log.error("Failed to verify token", e);
-            challengeResponse(request, "invalid_token", e.getMessage());
-        }
-    }
-
-}
-=======
 package org.keycloak.jaxrs;
 
 import javax.annotation.Priority;
@@ -128,5 +11,4 @@
 @PreMatching
 @Priority(Priorities.AUTHENTICATION)
 public interface JaxrsBearerTokenFilter extends ContainerRequestFilter {
-}
->>>>>>> b4e0a1e6
+}