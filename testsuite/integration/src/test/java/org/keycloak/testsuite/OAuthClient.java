--- conflicted
+++ resolved
@@ -207,8 +207,6 @@
         }
     }
 
-<<<<<<< HEAD
-=======
     public AccessTokenResponse doClientCredentialsGrantAccessTokenRequest(String clientSecret) throws Exception {
         CloseableHttpClient client = new DefaultHttpClient();
         try {
@@ -233,7 +231,7 @@
             closeClient(client);
         }
     }
->>>>>>> af2e3de9
+
 
     public HttpResponse doLogout(String refreshToken, String clientSecret) throws IOException {
         CloseableHttpClient client = new DefaultHttpClient();
@@ -416,14 +414,13 @@
         return b.build(realm).toString();
     }
 
-<<<<<<< HEAD
-    public String getResourceOwnerPasswordCredentialGrantUrl(String realmName) {
+    public String getResourceOwnerPasswordCredentialGrantUrl(String realm) {
         UriBuilder b = OIDCLoginProtocolService.tokenUrl(UriBuilder.fromUri(baseUrl));
-        return b.build(realmName).toString();
-=======
+        return b.build(realm).toString();
+    }
+
     public String getServiceAccountUrl() {
         return getResourceOwnerPasswordCredentialGrantUrl();
->>>>>>> af2e3de9
     }
 
     public String getRefreshTokenUrl() {
