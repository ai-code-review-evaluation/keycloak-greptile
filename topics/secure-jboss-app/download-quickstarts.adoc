--- conflicted
+++ resolved
@@ -1,11 +1,7 @@
 
 === Download, Build, Deploy Application Code
 
-<<<<<<< HEAD
 The project and code for the application you are going to secure is available in link:{{book.quickstartRepo}}[Red Hat Developers GitHub].  You will need the following
-=======
-The project and code for the application you are going to secure is at Github.com.  You will need the following
->>>>>>> d81dbe10
 installed on your machine and available in your PATH before you can continue:
 
 * Java JDK 8
@@ -38,11 +34,6 @@
 image:../../{{book.images}}/client-auth-required.png[]
 
 
-<<<<<<< HEAD
-The application is not secured by any identity provider, so anything you enter in the dialog will result in a `Forbidden` message being
-sent back by the server.  The next section describes how you can take this existing deployed application and secure it.
-=======
-The app is not secured by any identity provider, so anything you enter in the dialog box will result in a `Forbidden` message being
-sent back by the server.  The next section describes how you can take this deployed app and secure it.
->>>>>>> d81dbe10
+The application is not secured by any identity provider, so anything you enter in the dialog box will result in a `Forbidden` message being
+sent back by the server.  The next section describes how you can take this deployed application and secure it.
 
